--- conflicted
+++ resolved
@@ -11,7 +11,7 @@
 from clockwork_web.server_app import create_app
 from test_common.fake_data import populate_fake_data
 
-<<<<<<< HEAD
+
 def store_data_in_db(data_json_file=None):
     # Create a test context
     app = create_app(extra_config={"TESTING": True, "LOGIN_DISABLED": True})
@@ -23,6 +23,7 @@
         db = get_db()
         # Insert fake data in it
         cf = populate_fake_data(db, json_file=data_json_file)
+
 
 def modify_timestamps(data):
     """
@@ -39,7 +40,7 @@
                 most_recent_timestamp = new_end_time
 
     # Retrieve the time interval between this timestamp and now
-    time_delta = datetime.now().timestamp()-most_recent_timestamp
+    time_delta = datetime.now().timestamp() - most_recent_timestamp
 
     # Substract it to the timestamps of the jobs
     for job in data["jobs"]:
@@ -50,25 +51,33 @@
         if job["slurm"]["end_time"]:
             job["slurm"]["end_time"] += time_delta
 
+
 def simulate_status(data):
     for i in range(len(data["jobs"])):
-        if i%30 == 0:
+        if i % 30 == 0:
             data["jobs"][i]["slurm"]["job_state"] = "COMPLETED"
-        if i%30 == 1:
+        if i % 30 == 1:
             data["jobs"][i]["slurm"]["job_state"] = "COMPLETING"
-        if i%30 == 2:
+        if i % 30 == 2:
             data["jobs"][i]["slurm"]["job_state"] = "FAILED"
-        if i%30 == 3:
+        if i % 30 == 3:
             data["jobs"][i]["slurm"]["job_state"] = "OUT_OF_MEMORY"
-        if i%30 == 4:
+        if i % 30 == 4:
             data["jobs"][i]["slurm"]["job_state"] = "TIMEOUT"
-        if i%30 == 5:
+        if i % 30 == 5:
             data["jobs"][i]["slurm"]["job_state"] = "CANCELLED"
+
 
 def main(argv):
     # Retrieve the arguments passed to the script
     parser = argparse.ArgumentParser()
-    parser.add_argument("--recent", type=bool, action=argparse.BooleanOptionalAction, default=False, help="Modify the timestamps of the jobs in order to simulate more recent jobs if this argument is provided.")
+    parser.add_argument(
+        "--recent",
+        type=bool,
+        action=argparse.BooleanOptionalAction,
+        default=False,
+        help="Modify the timestamps of the jobs in order to simulate more recent jobs if this argument is provided.",
+    )
     args = parser.parse_args(argv[1:])
 
     # Register the elements to access the database
@@ -93,16 +102,11 @@
 
         # Store the modified fake_data in the database
         store_data_in_db(data_json_file="/clockwork/test_common/tmp.json")
-=======
-
-# Register the elements to access the database
-register_config("mongo.connection_string", "")
-register_config("mongo.database_name", "clockwork")
->>>>>>> ebf3ddb2
 
     else:
         # Store the generated fake data in the database
         store_data_in_db()
 
+
 if __name__ == "__main__":
     main(sys.argv)