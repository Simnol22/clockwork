from __future__ import annotations
import requests
import base64
import json
import os


class ClockworkToolsBaseClient:
    """
    Implements the client to a "Clockwork" web server already running.
    This class is not meant to be used directly by users because we generally
    want to direct them towards the other class ClockworkToolsClient featuring
    some additional default values and flexibility.
    """

    def __init__(
        self,
        email: str,
        clockwork_api_key: str,
        host: str = "clockwork.mila.quebec",
        port: int = 443,
    ):
        """Constructor for the ClockworkToolsBaseClient client.

        Args:
            config (dict): Configuration for the client.
            Contains keys 'host', 'port', 'email', 'clockwork_api_key'.
            Eventually the 'host' and 'port' will have default values
            that refer to our service in production.
        """

        self.email = email
        self.clockwork_api_key = clockwork_api_key
        self.host = host
        self.port = port

        # When deployed for real, we might want to be a little more careful
        # to protect people against sending http by accident to remote hosts.
        # Not sure what the correct thing to do would be.
        if self.port == 443:
            http_or_https = "https"
        else:
            http_or_https = "http"

        self.complete_base_address = f"{http_or_https}://{self.host}:{self.port}"

    def _get_headers(self):
        """Get headers of REST API calls. Includes authentication.

        Returns:
            dict: The headers to be used. Includes authentication.
        """
        # This is a common way to identify http requests.
        # https://developer.mozilla.org/en-US/docs/Web/HTTP/Headers/Authorization
        #
        # Note that the headers are hidden by TLS when using HTTPS
        # so they are not visible in transit.
        s = f"{self.email}:{self.clockwork_api_key}"
        encoded_bytes = base64.b64encode(s.encode("utf-8"))
        encoded_s = str(encoded_bytes, "utf-8")
        return {"Authorization": f"Basic {encoded_s}"}

    def _request(self, endpoint, params, method="GET"):
        """Helper method for REST API calls.

        Internal helper method to make the calls to the REST API endpoints
        for many different methods of `self`. Hidden from the user.

        Args:
            endpoint (str): The REST endpoint, omitting the server address.
            params (dict): Arguments to be provided to the REST endpoint.

        Returns:
            Depends on the call made.
        """
        if endpoint.startswith("/") or self.complete_base_address.endswith("/"):
            middle_slash = ""
        else:
            middle_slash = "/"

        assert method in ["GET", "PUT"]

        complete_address = f"{self.complete_base_address}{middle_slash}{endpoint}"
        if method == "GET":
            response = requests.get(
                complete_address, params=params, headers=self._get_headers()
            )
        elif method == "PUT":
            response = requests.put(
                complete_address, data=params, headers=self._get_headers()
            )
        print(response)
        # Check code instead and raise exception if it's the wrong one.
        if response.status_code == 200:
            return response.json()
        else:
            raise Exception(
                f"Server rejected call with code {response.status_code}. {response.json()}"
            )

    # For endpoints requiring `params` we could use **kwargs instead,
    # but let's use explicit arguments instead.
    def jobs_list(
        self, user=None, relative_time=None, cluster_name: str = None
    ) -> list[dict[str, any]]:
        """REST call to api/v1/clusters/jobs/list.

        Gets a list with detailed description of a all the jobs
        from the specified cluster.

        Args:
            user (str): Name of user. Matches any of the three possible kinds of usernames.
            relative_time (int): How many seconds to go back in time to list jobs.
            cluster_name (str): Name of cluster.

        Returns:
            list[dict[str,any]]: List of properties of all the jobs.
            If cluster_name is invalid, returns an empty list.
        """
        endpoint = "api/v1/clusters/jobs/list"
        params = {}
        for (k, a) in [
            ("user", user),
            ("relative_time", relative_time),
            ("cluster_name", cluster_name),
        ]:
            if a is not None:
                params[k] = a
        return self._request(endpoint, params)

    def jobs_one(self, job_id: str = None, cluster_name: str = None) -> dict[str, any]:
        """REST call to api/v1/clusters/jobs/one.

        Gets the detailed description of a single job
        on the cluster specified. If there is no ambiguity
        with the job_id, the cluster_name argument
        is not required.

        Args:
            job_id (str): job_id to be described (in terms of Slurm terminology)
            cluster_name (str): Name of cluster where that job is running.

        Returns:
            dict[str,any]: Properties of the job, when valid.
            Otherwise returns an empty dict.
        """
        endpoint = "api/v1/clusters/jobs/one"
        params = {}
        for (k, a) in [
            ("job_id", job_id),
            ("cluster_name", cluster_name),
        ]:
            if a is not None:
                params[k] = a
        return self._request(endpoint, params)

    def jobs_user_dict_update(
        self, job_id: str = None, cluster_name: str = None, update_pairs: dict = {}
    ) -> dict[str, any]:
        """REST call to api/v1/clusters/jobs/user_dict_update.

        Updates the "user" component of a job that belongs to
        the user calling this function. Allows for any number
        of fields to be set.

        If there is no ambiguity with the job_id,
        the cluster_name argument is not required.

        Fails when the job does not belong to the user,
        or when the job is not yet in the database
        (such as during delays between the creation of the job
        and its presence in the database).

        Args:
            job_id (str): job_id to be described (in terms of Slurm terminology)
            cluster_name (str): Name of cluster where that job is running.
            update_pairs (dict): Updates to perform to the user dict.

        Returns:
            dict[any,any]: Returns the updated user dict.
        """
        endpoint = "api/v1/clusters/jobs/user_dict_update"
        params = {}

        for (k, a) in [
            ("job_id", job_id),
            ("cluster_name", cluster_name),
        ]:
            if a is not None:
                params[k] = a
        # Due to current constraints, we have to pass "update_pairs"
        # as a string representing a structure in json.
        params["update_pairs"] = json.dumps(update_pairs)
        return self._request(endpoint, params, method="PUT")

    def nodes_list(self, cluster_name: str = None) -> list[dict[str, any]]:
        """REST call to api/v1/clusters/nodes/list.

        Gets a list with detailed description of a all the nodes
        from the specified cluster.

        Args:
            cluster_name (str): Name of cluster.

        Returns:
            list[dict[str,any]]: List of properties of all the nodes.
            If cluster_name is invalid, returns an empty list.
        """
        endpoint = "api/v1/clusters/nodes/list"
        params = {}
        for (k, a) in [
            ("cluster_name", cluster_name),
        ]:
            if a is not None:
                params[k] = a
        return self._request(endpoint, params)

<<<<<<< HEAD
    def nodes_one(self, node_name: str = None, cluster_name: str = None) -> dict[str, any]:
=======
    def nodes_one(
        self, node_name: str = None, cluster_name: str = None
    ) -> dict[str, any]:
>>>>>>> 7f572dcd
        """REST call to api/v1/clusters/nodes/one.

        Gets the detailed description of a single node
        on the cluster specified. If there is no ambiguity
        with the node_name of the node, the cluster_name argument
        is not required.

        Args:
            node_name (str): Name of node to be described.
            cluster_name (str): Name of cluster where that node lives.

        Returns:
            dict[str,any]: Properties of the node, when valid.
            Otherwise returns an empty dict.
        """
        endpoint = "api/v1/clusters/nodes/one"
        params = {}
<<<<<<< HEAD
        if node_name is not None:
            params["node_name"] = node_name
        if cluster_name is not None:
            params["cluster_name"] = cluster_name
        return self._request(endpoint, params)
=======
        for (k, a) in [
            ("node_name", node_name),
            ("cluster_name", cluster_name),
        ]:
            if a is not None:
                params[k] = a
        return self._request(endpoint, params)


class ClockworkToolsClient(ClockworkToolsBaseClient):
    """
    Implements the client to a "Clockwork" web server already running.
    This simplifies the interface for Mila members in some ways,
    mainly in hiding all the decisions about the REST API and the fact
    that authenticated happens through headers.

    We can also use that client's interface to smoothe certain rough edges
    that might come up later as this "Clockwork" project unfolds.
    """

    def __init__(
        self,
        email: str = "",
        clockwork_api_key: str = "",
        host: str = "clockwork.mila.quebec",
        port: int = 443,
    ):
        """Constructor for the ClockworkTools client.

        Args:
            email (str): email to identify the user as defined by LDAP,
                         in the form username@domain (optional)
                         Read as shell environment variable is missing.
            clockwork_api_key (str): special key to identify the user as defined
                         on the clockwork web service (optional)
                         Read as shell environment variable is missing.
            host (str): URI for the clockwork web service (optional)
            port (int): port for the clockwork web service (optional)
        """

        # If we have values supplied, then use those values for the parent class.
        # Otherwise, try to read them from the environment. Nothing in Clockwork
        # can work without some form of authentication, so we insist on finding
        # those values somewhere.
        if clockwork_api_key:
            self.clockwork_api_key = clockwork_api_key
        elif "CLOCKWORK_API_KEY" in os.environ and os.environ["CLOCKWORK_API_KEY"]:
            self.clockwork_api_key = os.environ["CLOCKWORK_API_KEY"]
        else:
            raise Exception(
                f"Invalid clockwork_api_key argument or missing from environment."
            )

        if email:
            self.email = email
        elif "CLOCKWORK_EMAIL" in os.environ and os.environ["CLOCKWORK_EMAIL"]:
            self.email = os.environ["CLOCKWORK_EMAIL"]
        else:
            raise Exception(f"Invalid email argument or missing from environment.")

        super().__init__(
            email=email, clockwork_api_key=clockwork_api_key, host=host, port=port
        )

        # Additional feature on top of the parent class.
        # We will store default values that can be used to avoid
        # specifying all the arguments in situations in which
        # this python module in being used from inside a Slurm job
        # that's currently running on some particular cluster.
        self.this_specific_slurm_job_params = {}
        self._read_slurm_values_if_applicable()

    def _create_params_for_request(self, target_self: bool, **kwargs):
        """
        Special helper function to mitigate code duplication when
        preparing arguments to pass to a request in the parent class.
        """
        params = {}
        for (k, a) in kwargs.items():
            if a is not None:
                params[k] = a
            elif target_self and k in self.this_specific_slurm_job_params:
                params[k] = self.this_specific_slurm_job_params[k]
        return params

    # For endpoints requiring `params` we could use **kwargs instead,
    # but let's use explicit arguments instead.
    def jobs_list(
        self, user=None, relative_time=None, cluster_name: str = None
    ) -> list[dict[str, any]]:
        """REST call to api/v1/clusters/jobs/list.

        Gets a list with detailed description of a all the jobs
        from the specified cluster.

        Args:
            user (str): Name of user. Matches any of the three possible kinds of usernames.
            relative_time (int): How many seconds to go back in time to list jobs.
            cluster_name (str): Name of cluster.

        Returns:
            list[dict[str,any]]: List of properties of all the jobs.
            If cluster_name is invalid, returns an empty list.
        """
        params = self._create_params_for_request(
            target_self=False,  # `target_self` not applicable here
            user=user,
            relative_time=relative_time,
            cluster_name=cluster_name,
        )
        return super().jobs_list(**params)

    def jobs_one(
        self, job_id: str = None, cluster_name: str = None, target_self: bool = True
    ) -> dict[str, any]:
        """REST call to api/v1/clusters/jobs/one.

        Gets the detailed description of a single job
        on the cluster specified. If there is no ambiguity
        with the job_id, the cluster_name argument
        is not required.

        Args:
            job_id (str): job_id to be described (in terms of Slurm terminology)
            cluster_name (str): Name of cluster where that job is running.
            target_self (bool): Inside a Slurm job, automatically infer arguments
                                to target this specific Slurm job.

        Returns:
            dict[str,any]: Properties of the job, when valid.
            Otherwise returns an empty dict.
        """
        params = self._create_params_for_request(
            target_self=target_self, job_id=job_id, cluster_name=cluster_name
        )
        return super().jobs_one(**params)

    def jobs_user_dict_update(
        self,
        job_id: str = None,
        cluster_name: str = None,
        update_pairs: dict = {},
        target_self: bool = True,
    ) -> dict[str, any]:
        """REST call to api/v1/clusters/jobs/user_dict_update.

        Updates the "user" component of a job that belongs to
        the user calling this function. Allows for any number
        of fields to be set.

        If there is no ambiguity with the job_id,
        the cluster_name argument is not required.

        Fails when the job does not belong to the user,
        or when the job is not yet in the database
        (such as during delays between the creation of the job
        and its presence in the database).

        Args:
            job_id (str): job_id to be described (in terms of Slurm terminology)
            cluster_name (str): Name of cluster where that job is running.
            update_pairs (dict): Updates to perform to the user dict.
            target_self (bool): Inside a Slurm job, automatically infer arguments
                                to target this specific Slurm job.

        Returns:
            dict[any,any]: Returns the updated user dict.
        """
        params = self._create_params_for_request(
            target_self=target_self, job_id=job_id, cluster_name=cluster_name
        )
        # Due to current constraints, we have to pass "update_pairs"
        # as a string representing a structure in json.
        # However, since the base class does the json.dump, we don't
        # want to do it twice. We therefore have to show some restraint.
        # params["update_pairs"] = json.dumps(update_pairs)  # NOT THAT
        params["update_pairs"] = update_pairs
        return super().jobs_user_dict_update(**params)

    def nodes_list(self, cluster_name: str = None) -> list[dict[str, any]]:
        """REST call to api/v1/clusters/nodes/list.

        Gets a list with detailed description of a all the nodes
        from the specified cluster.

        Args:
            cluster_name (str): Name of cluster.

        Returns:
            list[dict[str,any]]: List of properties of all the nodes.
            If cluster_name is invalid, returns an empty list.
        """
        params = self._create_params_for_request(
            target_self=False,  # `target_self` not applicable here
            cluster_name=cluster_name,
        )
        return super().nodes_list(**params)

    def nodes_one(
        self, node_name: str = None, cluster_name: str = None, target_self: bool = True
    ) -> dict[str, any]:
        """REST call to api/v1/clusters/nodes/one.

        Gets the detailed description of a single node
        on the cluster specified. If there is no ambiguity
        with the node_name of the node, the cluster_name argument
        is not required.

        Args:
            node_name (str): Name of node to be described.
            cluster_name (str): Name of cluster where that node lives.
            target_self (bool): Inside a Slurm job, automatically infer arguments
                                to target this specific Slurm job.

        Returns:
            dict[str,any]: Properties of the node, when valid.
            Otherwise returns an empty dict.
        """
        params = self._create_params_for_request(
            target_self=target_self, node_name=node_name, cluster_name=cluster_name
        )
        return super().nodes_one(**params)

    def _read_slurm_values_if_applicable(self):
        """
        When using Clockwork Tools inside a Slurm job,
        we can retrieve certain values to serve as default
        values for arguments such as "cluster_name".
        Calling for "jobs_one" can now be done without
        any argument specified and we will get the current job.

        We populate the `this_specific_slurm_job_params` member of the parent class
        as well as the `D_node` (that one is not being used outside of this function at the moment).
        """

        self.this_specific_slurm_job_params["job_id"] = os.environ.get(
            "SLURM_JOBID", None
        )

        # If we are indeed inside a slurm job, we'll proceed further and analyse
        # the node name and get its information. Otherwise, we want to avoid all that.
        if self.this_specific_slurm_job_params["job_id"]:
            # unclear yet why we want that tmpdir
            self.this_specific_slurm_job_params["job_tmpdir"] = os.environ.get(
                "SLURM_TMPDIR", None
            )

            node_name = os.uname().nodename.split(".")[0]
            self.this_specific_slurm_job_params["node_name"] = node_name
            self.D_node = self.nodes_one(node_name=node_name)

            self.this_specific_slurm_job_params["cluster_name"] = (
                self.D_node["slurm"]["cluster_name"] if self.D_node else None
            )
>>>>>>> 7f572dcd
<|MERGE_RESOLUTION|>--- conflicted
+++ resolved
@@ -215,13 +215,9 @@
                 params[k] = a
         return self._request(endpoint, params)
 
-<<<<<<< HEAD
-    def nodes_one(self, node_name: str = None, cluster_name: str = None) -> dict[str, any]:
-=======
     def nodes_one(
         self, node_name: str = None, cluster_name: str = None
     ) -> dict[str, any]:
->>>>>>> 7f572dcd
         """REST call to api/v1/clusters/nodes/one.
 
         Gets the detailed description of a single node
@@ -239,13 +235,6 @@
         """
         endpoint = "api/v1/clusters/nodes/one"
         params = {}
-<<<<<<< HEAD
-        if node_name is not None:
-            params["node_name"] = node_name
-        if cluster_name is not None:
-            params["cluster_name"] = cluster_name
-        return self._request(endpoint, params)
-=======
         for (k, a) in [
             ("node_name", node_name),
             ("cluster_name", cluster_name),
@@ -499,5 +488,4 @@
 
             self.this_specific_slurm_job_params["cluster_name"] = (
                 self.D_node["slurm"]["cluster_name"] if self.D_node else None
-            )
->>>>>>> 7f572dcd
+            )