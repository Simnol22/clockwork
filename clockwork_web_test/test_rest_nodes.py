--- conflicted
+++ resolved
@@ -52,12 +52,8 @@
             break
 
     response = client.get(
-<<<<<<< HEAD
-        f"/api/v1/clusters/nodes/one?node_name={node_name}", headers=valid_rest_auth_headers
-=======
         f"/api/v1/clusters/nodes/one?node_name={node_name}",
         headers=valid_rest_auth_headers,
->>>>>>> 7f572dcd
     )
     assert response.status_code == 200
     assert "application/json" in response.content_type
