"""
This seems like a good source of inspiration:
    https://medium.com/analytics-vidhya/how-to-test-flask-applications-aef12ae5181c

    https://github.com/pallets/flask/tree/1.1.2/examples/tutorial/flaskr


The code for client.post(...) is from this amazing source:
    https://stackoverflow.com/questions/45703591/how-to-send-post-data-to-flask-using-pytest-flask


Lots of details about these tests depend on the particular values that we put in "fake_data.json".

"""

import random
import json
import pytest

from test_common.jobs_test_helpers import (
    helper_list_relative_time,
    helper_single_job_missing,
    helper_single_job_at_random,
    helper_list_jobs_for_a_given_random_user,
    helper_jobs_list_with_filter,
)
from clockwork_web.core.pagination_helper import get_pagination_values
from clockwork_web.core.users_helper import get_default_setting_value


def test_redirect_index(client):
    response = client.get("/jobs/")
    assert response.status_code == 302
    assert response.headers["Location"] == "interactive"


def test_single_job(client, fake_data):
    """
    Obviously, we need to compare the hardcoded fields with the values
    found in "fake_data.json" if we want to compare the results that
    we get when requesting "/jobs/one/<job_id>".
    """

    D_job = random.choice(fake_data["jobs"])
    jod_id = D_job["slurm"]["job_id"]

    response = client.get(f"/jobs/one?job_id={jod_id}")

    assert "text/html" in response.content_type
    assert b"start_time" in response.data
    assert D_job["slurm"]["name"].encode("utf-8") in response.data


def test_single_job_missing_423908482367(client):
    """
    This job entry should be missing from the database.
    """

    job_id = "423908482367"

    response = client.get("/jobs/one?job_id={}".format(job_id))
    assert "text/html" in response.content_type
    assert b"Found no job with job_id" in response.data


def test_single_job_no_id(client):
    response = client.get("/jobs/one")
    assert response.status_code == 400


def test_list_jobs_for_a_given_random_user(client, fake_data):
    """
    Make a request to /jobs/list.

    Not that we are not testing the actual contents on the web page.
    When we have the html contents better nailed down, we should
    add some tests to make sure we are returning good values there.
    """

    # the usual validator doesn't work on the html contents
    _, username = helper_list_jobs_for_a_given_random_user(fake_data)

    response = client.get(f"/jobs/list?user={username}")

    assert "text/html" in response.content_type
    assert username.encode("utf-8") in response.data


@pytest.mark.parametrize("username", ("yoshi", "koopatroopa"))
def test_list_jobs_invalid_username(client, username):
    """
    Make a request to /jobs/list.
    """
    response = client.get(f"/jobs/list?user={username}")
    assert "text/html" in response.content_type
    assert username.encode("utf-8") not in response.data  # notice the NOT


def test_list_time(client, fake_data):
    _, relative_mid_end_time = helper_list_relative_time(fake_data)
    response = client.get(f"/jobs/list?relative_time={relative_mid_end_time}")
    assert response.status_code == 200
    assert "text/html" in response.content_type
    assert b"RUNNING" in response.data
    assert b"PENDING" in response.data


def test_list_invalid_time(client):
    """
    Make a request to /jobs/list.
    """
    response = client.get(f"/jobs/list?relative_time=this_is_not_a_valid_relative_time")
    assert response.status_code == 400

    assert b"cannot be cast as a valid integer:" in response.data


def test_jobs(client, fake_data: dict[list[dict]]):
    """
    Check that all the names of the jobs are present in the HTML generated.
    Note that the `client` fixture depends on other fixtures that
    are going to put the fake data in the database for us.
    """
    response = client.get("/jobs/list")
    for i in range(0, get_default_setting_value("nbr_items_per_page")):
        D_job = fake_data["jobs"][i]
        assert D_job["slurm"]["job_id"].encode("utf-8") in response.data


@pytest.mark.parametrize(
    "page_num,nbr_items_per_page", [(1, 10), (0, 22), ("blbl", 30), (True, 5), (3, 14)]
)
def test_jobs_with_both_pagination_options(
    client, fake_data: dict[list[dict]], page_num, nbr_items_per_page
):
    """
    Check that all the expected names of the jobs are present in the HTML
    generated when using both pagination options: page_num and nbr_items_per_page.

    Parameters
        client              The web client to request. Note that this fixture
                            depends on other fixtures that are going to put the
                            fake data in the database for us
        fake_data           The data our tests are based on
        page_num            The number of the page displaying the jobs
        nbr_items_per_page  The number of jobs we want to display per page
    """
    # Get the response
    response = client.get("/jobs/list?page_num={}&nbr_items_per_page={}")

    # Retrieve the bounds of the interval of index in which the expected jobs
    # are contained
    (number_of_skipped_items, nbr_items_per_page) = get_pagination_values(
        None, page_num, nbr_items_per_page
    )

    # Assert that the retrieved jobs correspond to the expected jobs
    for i in range(number_of_skipped_items, nbr_items_per_page):
        if i < len(fake_data):
            D_job = fake_data["jobs"][i]
            assert D_job["slurm"]["job_id"].encode("utf-8") in response.data


@pytest.mark.parametrize("page_num", [1, 2, 3, "lala", 7.8, False])
def test_jobs_with_page_num_pagination_option(
    client, fake_data: dict[list[dict]], page_num
):
    """
    Check that all the expected names of the jobs are present in the HTML
    generated using only the page_num pagination option.

    Parameters
        client              The web client to request. Note that this fixture
                            depends on other fixtures that are going to put the
                            fake data in the database for us
        fake_data           The data our tests are based on
        page_num            The number of the page displaying the jobs
        nbr_items_per_page  The number of jobs we want to display per page
    """
    # Get the response
    response = client.get("/jobs/list?page_num={}&nbr_items_per_page={}")

    # Retrieve the bounds of the interval of index in which the expected jobs
    # are contained
    (number_of_skipped_items, nbr_items_per_page) = get_pagination_values(
        None, page_num, None
    )
    # Assert that the retrieved jobs correspond to the expected jobs

    for i in range(number_of_skipped_items, nbr_items_per_page):
        if i < len(fake_data):
            D_job = fake_data["jobs"][i]
            assert D_job["slurm"]["job_id"].encode("utf-8") in response.data


@pytest.mark.parametrize("nbr_items_per_page", [1, 29, 50, -1, [1, 2], True])
def test_jobs_with_page_num_pagination_option(
    client, fake_data: dict[list[dict]], nbr_items_per_page
):
    """
    Check that all the expected names of the jobs are present in the HTML
    generated using only the page_num pagination option.

    Parameters
        client              The web client to request. Note that this fixture
                            depends on other fixtures that are going to put the
                            fake data in the database for us
        fake_data           The data our tests are based on
        nbr_items_per_page  The number of jobs we want to display per page
    """
    # Get the response
    response = client.get("/jobs/list?page_num={}&nbr_items_per_page={}")

    # Retrieve the bounds of the interval of index in which the expected jobs
    # are contained
    (number_of_skipped_items, nbr_items_per_page) = get_pagination_values(
        None, None, nbr_items_per_page
    )
    # Assert that the retrieved jobs correspond to the expected jobs

    for i in range(number_of_skipped_items, nbr_items_per_page):
        if i < len(fake_data):
            D_job = fake_data["jobs"][i]
            assert D_job["slurm"]["job_id"].encode("utf-8") in response.data


# No equivalent of "test_jobs_list_with_filter" here.


###
#   Tests for route_search
###
@pytest.mark.parametrize(
    "username,clusters_names,states,page_num,nbr_items_per_page",
    [
        ("student05@mila.quebec", ["mila", "graham"], ["RUNNING", "PENDING"], 2, 2),
        ("student10@mila.quebec", ["graham"], ["RUNNING", "PENDING"], 2, 2),
        ("student13@mila.quebec", [], ["RUNNING", "PENDING"], 1, 40),
        ("student13@mila.quebec", [], [], -1, -10),
        ("student13@mila.quebec", [], [], -1, -10),
        ("student03@mila.quebec", ["cedar"], [], 1, 50),
        (None, ["cedar"], [], 2, 10),
    ],
)
def test_route_search(
    client, fake_data, username, clusters_names, states, page_num, nbr_items_per_page
):
    """
    Test the function route_search with different sets of arguments.

    Parameters:
        client              The web client to request. Note that this fixture
                            depends on other fixtures that are going to put the
                            fake data in the database for us
        fake_data           The data our tests are based on
        username           The user whose jobs we are looking for
        clusters_names      An array of the clusters on which we search jobs
        states              An array of the potential states of the jobs we want
                            to retrieve
        page_num            The number of the plage to display the jobs
        nbr_items_per_page  The number of jobs to display per page
    """
    ###
    # Look for the jobs we are expecting
    ###

    # Initialize the jobs we are expecting (before pagination)
    LD_prefiltered_jobs = []

    # Determine which filters we have to ignored
    ignore_username_filter = username is None
    ignore_clusters_names_filter = len(clusters_names) < 1
    ignore_states_filter = len(states) < 1

    # For each job, determine if it could be expected (before applying the pagination)
    for D_job in fake_data["jobs"]:
        # Retrieve the values we may want to test
        retrieved_username = D_job["cw"]["mila_email_username"]
        retrieved_cluster_name = D_job["slurm"]["cluster_name"]
        retrieved_state = D_job["slurm"]["job_state"]

        # Define the tests which will determine if the job is taken into account or not
        test_username = (retrieved_username == username) or ignore_username_filter
        test_clusters_names = (
            retrieved_cluster_name in clusters_names
        ) or ignore_clusters_names_filter
        test_states = (retrieved_state in states) or ignore_states_filter

        # Select the jobs in regard of the predefined tests
        if test_username and test_clusters_names and test_states:
            LD_prefiltered_jobs.append(D_job)

    ###
    # Format the request
    ###

    # Initialize the call
    request_line = "/jobs/search?"

<<<<<<< HEAD
    # - user_name
    if user_name is not None:
        request_line += "user_name={}&".format(user_name)
    # - cluster_name
=======
    # - username
    if username is not None:
        request_line += "username={}&".format(username)
    # - clusters_names
>>>>>>> 8817cf6c
    if len(clusters_names) > 0:
        request_line += "cluster_name={}&".format(",".join(clusters_names))
    # - state
    if len(states) > 0:
        request_line += "state={}&".format(",".join(states))
    # - page_num
    if page_num:
        request_line += "page_num={}&".format(page_num)
    # - nbr_items_per_page
    if nbr_items_per_page:
        request_line += "nbr_items_per_page={}".format(nbr_items_per_page)

    # Retrieve the results
    response = client.get(request_line)

    ###
    # Apply the pagination
    ###

    # Retrieve the bounds of the interval of index in which the expected jobs
    # are contained
    (number_of_skipped_items, nbr_items_per_page) = get_pagination_values(
        None, page_num, nbr_items_per_page
    )

    # Assert that the retrieved jobs correspond to the expected jobs
    for i in range(
        number_of_skipped_items, number_of_skipped_items + nbr_items_per_page
    ):
        if i < len(LD_prefiltered_jobs):
            D_job = LD_prefiltered_jobs[i]
            assert D_job["slurm"]["job_id"].encode("utf-8") in response.data<|MERGE_RESOLUTION|>--- conflicted
+++ resolved
@@ -297,17 +297,11 @@
     # Initialize the call
     request_line = "/jobs/search?"
 
-<<<<<<< HEAD
-    # - user_name
-    if user_name is not None:
-        request_line += "user_name={}&".format(user_name)
-    # - cluster_name
-=======
     # - username
     if username is not None:
         request_line += "username={}&".format(username)
-    # - clusters_names
->>>>>>> 8817cf6c
+    
+    # - cluster_name
     if len(clusters_names) > 0:
         request_line += "cluster_name={}&".format(",".join(clusters_names))
     # - state
