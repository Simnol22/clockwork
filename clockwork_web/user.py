"""
Determines what the properties of the "User" are going to be.

TODO : This is broken but we don't currently use the web interface
so we don't interact with it that way. See CW-85.

TODO : There are rough edges here because of decisions pertaining
to the correct behavior to have when encountering errors.
For example, what are we supposed to do when we find two instances
of a user in our database?

This file could be polished a little better once we have more
of the project in place and we can make more informed decisions
about these things.
"""

from flask.globals import current_app
from flask import session
from flask_login import UserMixin, AnonymousUserMixin
from flask_babel import gettext

import secrets

from .db import get_db
from clockwork_web.core.users_helper import (
    enable_dark_mode,
    disable_dark_mode,
    set_items_per_page,
    get_default_setting_value,
<<<<<<< HEAD
    set_language,
=======
    is_correct_type_for_web_setting,
    get_default_web_settings_values,
>>>>>>> e652765e
)


class User(UserMixin):
    """
    The methods of this class are determined by the demands of the
    `login_manager` library. For example, the fact that `get` returns
    a `None` if it fails to find the user.
    """

    def __init__(
        self,
        mila_email_username,
        status,
        clockwork_api_key=None,
        mila_cluster_username=None,
        cc_account_username=None,
        cc_account_update_key=None,
<<<<<<< HEAD
        web_settings=None,
=======
        nbr_items_per_page=None,
        dark_mode=None,
>>>>>>> e652765e
    ):
        """
        This constructor is called only by the `get` method.
        We never call it directly.
        """
        self.mila_email_username = mila_email_username
        self.status = status
        self.clockwork_api_key = clockwork_api_key
        self.mila_cluster_username = mila_cluster_username
        self.cc_account_username = cc_account_username
        self.cc_account_update_key = cc_account_update_key
<<<<<<< HEAD
        self.web_settings = {}
        if web_settings is None:
            self.web_settings["nbr_items_per_page"] = get_default_setting_value(
                "nbr_items_per_page"
            )
            self.web_settings["dark_mode"] = get_default_setting_value("dark_mode")
            self.web_settings["language"] = get_default_setting_value("language")
        else:
            self.web_settings["nbr_items_per_page"] = web_settings["nbr_items_per_page"]
            self.web_settings["dark_mode"] = web_settings["dark_mode"]
            self.web_settings["language"] = web_settings["language"]
=======

        # Initialize an empty dictionary
        self.web_settings = {}
        # For each given web setting value, store it
        if nbr_items_per_page and is_correct_type_for_web_setting(
            "nbr_items_per_page", nbr_items_per_page
        ):
            self.web_settings["nbr_items_per_page"] = nbr_items_per_page
        if dark_mode and is_correct_type_for_web_setting("dark_mode", dark_mode):
            self.web_settings["dark_mode"] = dark_mode
        self.web_settings = get_default_web_settings_values() | self.web_settings
>>>>>>> e652765e

    # If we don't set those two values ourselves, we are going
    # to have users being asked to login every time they click
    # on a link or refresh the pages.
    def is_authenticated(self):
        return True

    def is_active(self):
        return self.status == "enabled"

    def get_id(self):
        return self.mila_email_username

    @staticmethod
    def get(mila_email_username: str):
        """
        Returns the user with the specified email or None
        """

        mc = get_db()

        L = list(mc["users"].find({"mila_email_username": mila_email_username}))
        # This is not an error from which we expect to be able to recover gracefully.
        # It could happen if you copied data from your database directly
        # using an external script, and ended up with many instances of your users.
        # In that case, you might have other issues as well, so let's not even try
        # to just return the first instance of that user (ignoring the rest),
        # because that might hide more problems downstream.
        if len(L) not in [0, 1]:
            print("Found %d users with email %s. This can't happen." % (len(L), email))
            return None
        elif len(L) == 0:
            return None
        else:
            e = L[0]
            user = User(
                mila_email_username=e["mila_email_username"],
                status=e["status"],
                clockwork_api_key=e["clockwork_api_key"],
                mila_cluster_username=e["mila_cluster_username"],
                cc_account_username=e["cc_account_username"],
                cc_account_update_key=e["cc_account_update_key"],
                nbr_items_per_page=e["web_settings"].get(
                    "nbr_items_per_page",
                    get_default_setting_value("nbr_items_per_page"),
                ),
                dark_mode=e["web_settings"].get(
                    "dark_mode", get_default_setting_value("dark_mode")
                ),
            )
            print("Retrieved entry for user with email %s." % user.mila_email_username)

            # Note that, at this point, it might be the case that the returned
            # user has status "disabled". The parent code will have to refrain
            # from continuing further if that's the case.
            return user

    def new_api_key(self):
        """
        Create a new API key and save it to the database.
        """
        old_key = self.clockwork_api_key
        self.clockwork_api_key = secrets.token_hex(32)
        mc = get_db()
        res = mc["users"].update_one(
            {"mila_email_username": self.mila_email_username},
            {"$set": {"clockwork_api_key": self.clockwork_api_key}},
        )
        if res.modified_count != 1:
            self.clockwork_api_key = old_key
            raise ValueError(gettext("could not modify api key"))

    def new_update_key(self):
        """
        Create a new API key and save it to the database.
        """
        self.cc_account_update_key = secrets.token_hex(32)
        mc = get_db()
        res = mc["users"].update_one(
            {"mila_email_username": self.mila_email_username},
            {"$set": {"cc_account_update_key": self.cc_account_update_key}},
        )
        if res.modified_count != 1:
            raise ValueError(gettext("could not modify update key"))

    ###
    #   Web settings
    ###
    def settings_dark_mode_enable(self):
        """
        Enable the dark mode display option for the User.

        Returns:
        A tuple containing
        - a HTTP status code (it should only return 200)
        - a message describing the state of the operation
        """
        return enable_dark_mode(self.mila_email_username)

    def settings_dark_mode_disable(self):
        """
        Disable the dark mode display option for the User.

        Returns:
            A tuple containing
            - a HTTP status code (it should only return 200)
            - a message describing the state of the operation
        """
        return disable_dark_mode(self.mila_email_username)

    def settings_nbr_items_per_page_set(self, nbr_items_per_page):
        """
        Set a new value to the preferred number of items to display per page for
        the current user.

        Parameters:
        - nbr_items_per_page    The preferred number of items to display per page for the User, ie the value to save in its settings

        Returns:
            A tuple containing
            - a HTTP status code (200 or 400)
            - a message describing the state of the operation
        """
        return set_items_per_page(self.mila_email_username, nbr_items_per_page)

<<<<<<< HEAD
    def settings_language_set(self, language):
        """
        Set a preferred language for the current user.

        Parameters:
        - language      The language chosen by the user to interact with. The available languages are listed in the configuration file.

        Returns:
            A tuple containing
            - a HTTP status code (200 or 400)
            - a message describing the state of the operation
        """
        return set_language(self.mila_email_username, language)

    def get_language(self):
        return self.web_settings["language"]
=======
    def get_web_settings(self):
        """
        Retrieve the web settings of the user, ie:
        - whether or not the dark mode is activated (dark_mode)
        - the language to use with this user (language)
        - the number of elements to display in a page presenting a list (nbr_items_per_page)

        Returns:
            A dictionary presenting the following format:
            {
                "dark_mode": <boolean>,
                "language": <string>,
                "nbr_items_per_page": <integer>
            }
        """
        return get_default_web_settings_values() | self.web_settings
>>>>>>> e652765e


class AnonUser(AnonymousUserMixin):
    def __init__(self):
        self.mila_email_username = "anonymous@mila.quebec"
        self.status = "enabled"
        self.clockwork_api_key = "deadbeef"
        self.cc_account_username = None
        self.mila_cluster_username = None
        self.cc_account_update_key = None
<<<<<<< HEAD
        self.web_settings = {}
        self.web_settings["nbr_items_per_page"] = get_default_setting_value(
            "nbr_items_per_page"
        )
        self.web_settings["dark_mode"] = get_default_setting_value("dark_mode")
        self.web_settings["language"] = None
=======
>>>>>>> e652765e

    def new_api_key(self):
        # We don't want to touch the database for this.
        self.clockwork_api_key = secrets.token_hex(32)

<<<<<<< HEAD
    def settings_dark_mode_enable(self):
        """
        Enable the dark mode display option for the User.

        Returns:
        A tuple containing
        - a HTTP status code (it should only return 200)
        - a message describing the state of the operation
        """
        try:
            self.web_settings["dark_mode"] = True
            return (200, gettext("The dark_mode has been enabled."))
        except Exception as e:
            return (500, gettext("An error occurred."))

    def settings_dark_mode_disable(self):
        """
        Disable the dark mode display option for the User.

        Returns:
            A tuple containing
            - a HTTP status code (it should only return 200)
            - a message describing the state of the operation
        """
        try:
            self.web_settings["dark_mode"] = False
            return (200, gettext("The dark_mode has been disabled."))
        except Exception as e:
            return (500, gettext("An error occurred."))

    def get_language(self):
        return self.web_settings["language"]
=======
    def get_web_settings(self):
        """
        Gets default web settings, as the AnonUser is not authenticated.

        Returns:
            A dictionary presenting the default web settings.
        """
        return get_default_web_settings_values()
>>>>>>> e652765e
<|MERGE_RESOLUTION|>--- conflicted
+++ resolved
@@ -25,14 +25,12 @@
 from clockwork_web.core.users_helper import (
     enable_dark_mode,
     disable_dark_mode,
+    get_default_web_settings_values,
     set_items_per_page,
     get_default_setting_value,
-<<<<<<< HEAD
     set_language,
-=======
     is_correct_type_for_web_setting,
     get_default_web_settings_values,
->>>>>>> e652765e
 )
 
 
@@ -51,12 +49,7 @@
         mila_cluster_username=None,
         cc_account_username=None,
         cc_account_update_key=None,
-<<<<<<< HEAD
-        web_settings=None,
-=======
-        nbr_items_per_page=None,
-        dark_mode=None,
->>>>>>> e652765e
+        web_settings={},
     ):
         """
         This constructor is called only by the `get` method.
@@ -68,31 +61,9 @@
         self.mila_cluster_username = mila_cluster_username
         self.cc_account_username = cc_account_username
         self.cc_account_update_key = cc_account_update_key
-<<<<<<< HEAD
-        self.web_settings = {}
-        if web_settings is None:
-            self.web_settings["nbr_items_per_page"] = get_default_setting_value(
-                "nbr_items_per_page"
-            )
-            self.web_settings["dark_mode"] = get_default_setting_value("dark_mode")
-            self.web_settings["language"] = get_default_setting_value("language")
-        else:
-            self.web_settings["nbr_items_per_page"] = web_settings["nbr_items_per_page"]
-            self.web_settings["dark_mode"] = web_settings["dark_mode"]
-            self.web_settings["language"] = web_settings["language"]
-=======
-
-        # Initialize an empty dictionary
-        self.web_settings = {}
-        # For each given web setting value, store it
-        if nbr_items_per_page and is_correct_type_for_web_setting(
-            "nbr_items_per_page", nbr_items_per_page
-        ):
-            self.web_settings["nbr_items_per_page"] = nbr_items_per_page
-        if dark_mode and is_correct_type_for_web_setting("dark_mode", dark_mode):
-            self.web_settings["dark_mode"] = dark_mode
-        self.web_settings = get_default_web_settings_values() | self.web_settings
->>>>>>> e652765e
+        self.web_settings = get_default_web_settings_values() | web_settings
+        for k in ["nbr_items_per_page", "dark_mode", "language"]:
+            is_correct_type_for_web_setting(k, self.web_settings[k])
 
     # If we don't set those two values ourselves, we are going
     # to have users being asked to login every time they click
@@ -218,7 +189,6 @@
         """
         return set_items_per_page(self.mila_email_username, nbr_items_per_page)
 
-<<<<<<< HEAD
     def settings_language_set(self, language):
         """
         Set a preferred language for the current user.
@@ -235,7 +205,7 @@
 
     def get_language(self):
         return self.web_settings["language"]
-=======
+
     def get_web_settings(self):
         """
         Retrieve the web settings of the user, ie:
@@ -252,7 +222,6 @@
             }
         """
         return get_default_web_settings_values() | self.web_settings
->>>>>>> e652765e
 
 
 class AnonUser(AnonymousUserMixin):
@@ -263,54 +232,16 @@
         self.cc_account_username = None
         self.mila_cluster_username = None
         self.cc_account_update_key = None
-<<<<<<< HEAD
-        self.web_settings = {}
-        self.web_settings["nbr_items_per_page"] = get_default_setting_value(
-            "nbr_items_per_page"
-        )
-        self.web_settings["dark_mode"] = get_default_setting_value("dark_mode")
+        self.web_settings = get_default_web_settings_values()
         self.web_settings["language"] = None
-=======
->>>>>>> e652765e
 
     def new_api_key(self):
         # We don't want to touch the database for this.
         self.clockwork_api_key = secrets.token_hex(32)
 
-<<<<<<< HEAD
-    def settings_dark_mode_enable(self):
-        """
-        Enable the dark mode display option for the User.
-
-        Returns:
-        A tuple containing
-        - a HTTP status code (it should only return 200)
-        - a message describing the state of the operation
-        """
-        try:
-            self.web_settings["dark_mode"] = True
-            return (200, gettext("The dark_mode has been enabled."))
-        except Exception as e:
-            return (500, gettext("An error occurred."))
-
-    def settings_dark_mode_disable(self):
-        """
-        Disable the dark mode display option for the User.
-
-        Returns:
-            A tuple containing
-            - a HTTP status code (it should only return 200)
-            - a message describing the state of the operation
-        """
-        try:
-            self.web_settings["dark_mode"] = False
-            return (200, gettext("The dark_mode has been disabled."))
-        except Exception as e:
-            return (500, gettext("An error occurred."))
-
     def get_language(self):
         return self.web_settings["language"]
-=======
+
     def get_web_settings(self):
         """
         Gets default web settings, as the AnonUser is not authenticated.
@@ -318,5 +249,4 @@
         Returns:
             A dictionary presenting the default web settings.
         """
-        return get_default_web_settings_values()
->>>>>>> e652765e
+        return self.web_settings