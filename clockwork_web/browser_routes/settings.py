--- conflicted
+++ resolved
@@ -23,13 +23,10 @@
 flask_api = Blueprint("settings", __name__)
 
 from clockwork_web.user import User
-<<<<<<< HEAD
 from clockwork_web.config import register_config, get_config, string as valid_string
-
 register_config("translation.available_languages", valid_string)
-=======
+
 from clockwork_web.core.users_helper import render_template_with_user_settings
->>>>>>> e652765e
 
 
 @flask_api.route("/")
@@ -172,8 +169,7 @@
         return {}  # TODO: I'm not sure this is the correct way to do this
     else:
         # Otherwise, return an error
-<<<<<<< HEAD
-        return (render_template("error.html", error_msg=status_message), status_code)
+        return render_template_with_user_settings("error.html", error_msg=status_message), status_code
 
 
 @flask_api.route("/web/language/set")
@@ -226,10 +222,4 @@
                 "error.html",
                 error_msg=gettext("Missing argument, or wrong format: language."),
             ),
-            400,  # Bad Request
-=======
-        return (
-            render_template_with_user_settings("error.html", error_msg=status_message),
-            status_code,
->>>>>>> e652765e
-        )+            400,  # Bad Request