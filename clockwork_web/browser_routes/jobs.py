from pprint import pprint
import re
import os
import json
import requests
import time
from collections import defaultdict


# Use of "Markup" described there to avoid Flask escaping it when passing to a template.
# https://stackoverflow.com/questions/3206344/passing-html-to-template-using-flask-jinja2

from flask import Flask, Response, url_for, request, redirect, make_response, Markup
from flask import request, send_file
from flask import jsonify
from werkzeug.utils import secure_filename
from werkzeug.wsgi import FileWrapper

# https://flask.palletsprojects.com/en/1.1.x/appcontext/
from flask import g

from flask_login import (
    current_user,
    login_required,
)
from flask_babel import gettext

# As described on
#   https://stackoverflow.com/questions/15231359/split-python-flask-app-into-multiple-files
# this is what allows the factorization into many files.
from flask import Blueprint

from clockwork_web.core.utils import to_boolean
from clockwork_web.core.users_helper import render_template_with_user_settings

flask_api = Blueprint("jobs", __name__)

from clockwork_web.core.jobs_helper import (
    get_filter_after_end_time,
    get_filter_cluster_name,
    get_filter_job_id,
    combine_all_mongodb_filters,
    strip_artificial_fields_from_job,
    get_jobs,
    infer_best_guess_for_username,
)
from clockwork_web.core.pagination_helper import get_pagination_values


@flask_api.route("/")
@login_required
def route_index():
    """
    Not implemented, but this will be the new name for the jobs.html with interactions.
    """
    return redirect("interactive")


@flask_api.route("/list")
@login_required
def route_list():
    """
    Can take optional args "cluster_name", "username", "relative_time".

    "username" refers to the Mila email of a user.
    "relative_time" refers to how many seconds to go back in time to list jobs.
    "want_json" is set to True if the expected returned entity is a JSON list of the jobs.
    "page_num" is optional and used for the pagination: it is a positive integer
    presenting the number of the current page
    "nbr_items_per_page" is optional and used for the pagination: it is a
    positive integer presenting the number of items to display per page

    .. :quickref: list all Slurm job as formatted html
    """
    # Initialize the request arguments (it is further transferred to the HTML)
    previous_request_args = {}

    # Define the type of the return
    want_json = request.args.get("want_json", type=str, default="False")
    want_json = to_boolean(want_json)
    previous_request_args["want_json"] = want_json

    # Retrieve the pagination parameters
    pagination_page_num = request.args.get("page_num", type=int, default="1")
    previous_request_args["page_num"] = pagination_page_num

    pagination_nbr_items_per_page = request.args.get("nbr_items_per_page", type=int)
    previous_request_args["nbr_items_per_page"] = pagination_nbr_items_per_page

    # Use the pagination helper to define the number of element to skip, and the number of elements to display
    (nbr_skipped_items, nbr_items_to_display) = get_pagination_values(
        current_user.mila_email_username,
        pagination_page_num,
        pagination_nbr_items_per_page,
    )

    # Define the filter to select the jobs
    username = request.args.get("username", None)
    previous_request_args["username"] = username
    if username is not None:
        f0 = {"cw.mila_email_username": username}
    else:
        f0 = {}

    time1 = request.args.get("relative_time", None)
    previous_request_args["relative_time"] = time1
    if time1 is None:
        f1 = {}
    else:
        try:
            time1 = float(time1)
            f1 = get_filter_after_end_time(end_time=time.time() - time1)
        except Exception as inst:
            print(inst)
            return (
                render_template_with_user_settings(
                    "error.html",
                    error_msg=gettext(
                        "Field 'relative_time' cannot be cast as a valid integer: %(time1)."
                    ).format(time1=time1),
                    previous_request_args=previous_request_args,
                ),
                400,
            )  # bad request

    # Combine the filters
    filter = combine_all_mongodb_filters(f0, f1)

    # Retrieve the jobs, by applying the filters and the pagination
    (LD_jobs, nbr_total_jobs) = get_jobs(
        filter,
        nbr_skipped_items=nbr_skipped_items,
        nbr_items_to_display=nbr_items_to_display,
        want_count=True,  # We want the result as a tuple (jobs_list, jobs_count)
    )

    # TODO : You might want to stop doing the `infer_best_guess_for_username`
    # at some point to design something better. See CW-81.
    LD_jobs = [
        infer_best_guess_for_username(strip_artificial_fields_from_job(D_job))
        for D_job in LD_jobs
    ]

    if want_json:
        # If requested, return the list as JSON
        return jsonify(LD_jobs)
    else:
        # Otherwise, display the HTML page
        return render_template_with_user_settings(
            "jobs.html",
            LD_jobs=LD_jobs,
            mila_email_username=current_user.mila_email_username,
            page_num=pagination_page_num,
<<<<<<< HEAD
            previous_request_args=previous_request_args,
=======
            nbr_total_jobs=nbr_total_jobs,
>>>>>>> 871d9bfb
        )


@flask_api.route("/search")
@login_required
def route_search():
    """
    Display a list of jobs, which can be filtered by user, cluster and state.

    Can take optional arguments:
    - "username"
    - "clusters_names"
    - "states"
    - "page_num"
    - "nbr_items_per_page".

    - "username" refers to the Mila email identifying a user,
      and it will match any of them.
    - "clusters_names" refers to the cluster(s) on which we are looking for the jobs
    - "states" refers to the state(s) of the jobs we are looking for
    - "page_num" is optional and used for the pagination: it is a positive integer
      presenting the number of the current page
    - "nbr_items_per_page" is optional and used for the pagination: it is a
      positive integer presenting the number of items to display per page

    .. :quickref: list all Slurm job as formatted html
    """
    # Initialize the request arguments (it is further transferred to the HTML)
    previous_request_args = {}

    # Retrieve the parameters used to filter the jobs
    username = request.args.get("username", None)
    previous_request_args["username"] = username

    clusters_names = request.args.getlist("clusters_names", None)
    previous_request_args["clusters_names"] = clusters_names

    states = request.args.getlist("states", None)
    previous_request_args["states"] = states

    # Retrieve the pagination parameters
    pagination_page_num = request.args.get("page_num", type=int, default="1")
    previous_request_args["page_num"] = pagination_page_num

    pagination_nbr_items_per_page = request.args.get("nbr_items_per_page", type=int)
    previous_request_args["nbr_items_per_page"] = pagination_nbr_items_per_page

    # Use the pagination helper to define the number of element to skip, and the number of elements to display
    (nbr_skipped_items, nbr_items_to_display) = get_pagination_values(
        current_user.mila_email_username,
        pagination_page_num,
        pagination_nbr_items_per_page,
    )

    ###
    # Define the filters to select the jobs
    ###
    # Define the user filter
    if username is not None:
        f0 = {"cw.mila_email_username": username}
    else:
        f0 = {}

    # Define the filter related to the cluster on which the jobs run
    if len(clusters_names) > 0:
        f1 = {"slurm.cluster_name": {"$in": clusters_names}}
    else:
        f1 = {}  # Apply no filter for the clusters if no cluster has been provided

    # Define the filter related to the jobs' states
    if len(states) > 0:
        f2 = {"slurm.job_state": {"$in": states}}
    else:
        f2 = {}  # Apply no filter for the states if no state has been provided

    # Combine the filters
    filter = combine_all_mongodb_filters(f0, f1, f2)

    ###
    # Retrieve the jobs and display them
    ###
    # Retrieve the jobs, by applying the filters and the pagination
    (LD_jobs, _) = get_jobs(
        filter,
        nbr_skipped_items=nbr_skipped_items,
        nbr_items_to_display=nbr_items_to_display,
    )

    # TODO : You might want to stop doing the `infer_best_guess_for_username`
    # at some point to design something better. See CW-81.
    LD_jobs = [
        infer_best_guess_for_username(strip_artificial_fields_from_job(D_job))
        for D_job in LD_jobs
    ]

    # Display the HTML page
    return render_template_with_user_settings(
        "jobs_search.html",
        LD_jobs=LD_jobs,
        mila_email_username=current_user.mila_email_username,
        page_num=pagination_page_num,
        previous_request_args=previous_request_args,
    )


@flask_api.route("/one")
@login_required
def route_one():
    """
    Takes args "cluster_name", "job_id".
    This can work with only "job_id" if it's unique,
    but otherwise it might require specifying the cluster name.
    Note that this returns a page with only the "slurm" component
    because we had troubles using the templates correctly with dicts.

    Besides, it's unclear what we're supposed to do with the extra
    "cw" and "user" fields when it comes to displaying them as html.
    See CW-82.

    .. :quickref: list one Slurm job as formatted html
    """
    # Initialize the request arguments (it is further transferred to the HTML)
    previous_request_args = {}

    # Retrieve the given job ID
    job_id = request.args.get("job_id", None)
    previous_request_args["job_id"] = job_id

    # Retrieve the given cluster name
    cluster_name = request.args.get("cluster_name", None)
    previous_request_args["cluster_name"] = cluster_name

    # Return an error if no job ID has been given
    if job_id is None:
        return (
            render_template_with_user_settings(
                "error.html",
                error_msg=f"Missing argument job_id.",
                previous_request_args=previous_request_args,
            ),
            400,
        )  # bad request

    # Set up the filters to retrieve the expected job
    f0 = get_filter_job_id(job_id)
    f1 = get_filter_cluster_name(cluster_name)
    filter = combine_all_mongodb_filters(f0, f1)

    (LD_jobs, _) = get_jobs(filter)

    # Return error messages if the number of retrieved jobs is 0 or more than 1
    if len(LD_jobs) == 0:
        return render_template_with_user_settings(
            "error.html",
            error_msg=f"Found no job with job_id {job_id}.",
            previous_request_args=previous_request_args,
        )

    if len(LD_jobs) > 1:
        return render_template_with_user_settings(
            "error.html",
            error_msg=gettext(
                "Found %(len_LD_jobs) jobs with job_id %(job_id)."
            ).format(len_LD_jobs=len(LD_jobs), job_id=job_id),
            previous_request_args=previous_request_args,
        )  # Not sure what to do about these cases.

    D_job = strip_artificial_fields_from_job(LD_jobs[0])
    D_job = infer_best_guess_for_username(D_job)  # see CW-81

    # let's sort alphabetically by keys
    LP_single_job_slurm = list(sorted(D_job["slurm"].items(), key=lambda e: e[0]))
    D_single_job_cw = D_job["cw"]
    # Add an element "cw_username" to D_job["cw"] in order to avoid additional
    # operations in the template
    if (
        "mila_email_username" in D_single_job_cw
        and D_single_job_cw["mila_email_username"]
    ):
        D_single_job_cw["mila_username"] = D_single_job_cw["mila_email_username"].split(
            "@"
        )[0]

    return render_template_with_user_settings(
        "single_job.html",
        LP_single_job_slurm=LP_single_job_slurm,
        D_single_job_cw=D_single_job_cw,
        job_id=job_id,
        mila_email_username=current_user.mila_email_username,
        previous_request_args=previous_request_args,
    )


# TODO : Everything below has not yet been ported to the new system.


@flask_api.route("/interactive")
@login_required
def route_interactive():
    """
    Displays the list of the current user's jobs.
    """
    return render_template_with_user_settings(
        "jobs_interactive.html",
        mila_email_username=current_user.mila_email_username,
    )
<|MERGE_RESOLUTION|>--- conflicted
+++ resolved
@@ -151,11 +151,8 @@
             LD_jobs=LD_jobs,
             mila_email_username=current_user.mila_email_username,
             page_num=pagination_page_num,
-<<<<<<< HEAD
+            nbr_total_jobs=nbr_total_jobs,
             previous_request_args=previous_request_args,
-=======
-            nbr_total_jobs=nbr_total_jobs,
->>>>>>> 871d9bfb
         )
 
 
