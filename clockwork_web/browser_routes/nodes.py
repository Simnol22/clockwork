--- conflicted
+++ resolved
@@ -118,13 +118,8 @@
         )  # bad request
     elif len(LD_nodes) > 1:
         return (
-<<<<<<< HEAD
-            render_template(
-                "error.html", error_msg=gettext("Found more than one matching node")
-=======
             render_template_with_user_settings(
                 "error.html", error_msg=f"Found more than one matching node"
->>>>>>> e652765e
             ),
             400,
         )  # bad request
@@ -134,12 +129,8 @@
     # need to format it as list of tuples for the template (unless I'm mistaken)
     LP_single_node = list(sorted(D_node.items(), key=lambda e: e[0]))
 
-<<<<<<< HEAD
     node_name = D_node.get("slurm", {}).get("name", gettext("(missing node name)"))
-    return render_template(
-=======
     return render_template_with_user_settings(
->>>>>>> e652765e
         "single_node.html",
         LP_single_node=LP_single_node,
         node_name=node_name,
