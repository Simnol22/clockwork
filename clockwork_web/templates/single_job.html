{% extends "base.html" %}
{% block title %} {{note_title}} {% endblock %}
{% block head %}
    {{ super() }}
    <style type="text/css">
        {{extra_css}}
    </style>
    <!-- <link rel="stylesheet" href="{{ url_for('static', filename='css/clockwise.css') }}"> -->
    <script>
        {% autoescape false %}
        {{extra_js}}
        {% endautoescape %}

    </script>

{% endblock %}
{% block content %}
 
    <div class="container">
        <div class="row">
<<<<<<< HEAD
            <div class="col-sm-12" id="changeme">
                <div class="row justify-content-between">
                    <div class="col-8">
                        <div class="title float-start">
                            <i class="fa-solid fa-list"></i>
                            <h1>Single Job: {{job_id}}</h1>
                        </div>
                    </div>
                </div>
                <table class="table table-striped table-hover table-responsive" data-sortable id="search_table">
                    <thead>
                        <tr>
                            <th>Key</th>
                            <th>Value</th>
                        </tr>
                    </thead>
                    <tbody>
                        {% for (k, v) in LP_single_job %}
                        <tr>
                            <td>{{k}}</td>
                            {% if k in ['batch_host'] and v != None %}
                                <!-- TODO : Implement this link because it doesn't work now. -->
                                <td><a href="/nodes/single_node/{{v}}"> {{v}} </a></td>
                            {% else %}
                                <td>{{v}}</td>
                            {% endif %}
                        </tr>
                        {% endfor %}
                    </tbody>
                </table>
=======
            <div class="col s2">
                <!-- spacing on the left -->
            </div>
            <div class="col s4">
                <h4>{{ gettext("single job %(job_id)s", job_id=job_id) }}</h4>
>>>>>>> ebf3ddb2
            </div>
        </div>
    </div>

<<<<<<< HEAD
=======
            <!-- <h1>{{channel_title}}</h1> -->

            <table class="striped">
                <thead>
                    <tr>
                        <th>{{ gettext("key") }}</th>
                        <th>{{ gettext("value") }}</th>
                    </tr>
                </thead>
                <tbody>
                    {% for (k, v) in LP_single_job_slurm %}
                    <tr>
                        <td>{{k}}</td>
                        {% if k in ['batch_host'] and v != None %}
                        <!-- TODO : Implement this link because it doesn't work now. -->
                        <td><a href="/nodes/single_node/{{v}}"> {{v}} </a></td>
                        {% elif k == "username" %}
                          <td>
                            <a href="/users/one?username={{D_single_job_cw['mila_username']}}">
                              {{v}}
                            </a>
                          </td>
                        {% else %}
                        <td>{{v}}</td>
                        {% endif %}
                    </tr>
                    {% endfor %}
                </tbody>
            </table>
        </div>
    </div>
>>>>>>> ebf3ddb2
{% endblock %}<|MERGE_RESOLUTION|>--- conflicted
+++ resolved
@@ -18,7 +18,6 @@
  
     <div class="container">
         <div class="row">
-<<<<<<< HEAD
             <div class="col-sm-12" id="changeme">
                 <div class="row justify-content-between">
                     <div class="col-8">
@@ -28,6 +27,12 @@
                         </div>
                     </div>
                 </div>
+
+                <!--
+                    Note for Kim: Want to include this some place?
+                    <h4>{{ gettext("single job %(job_id)s", job_id=job_id) }}</h4>
+                -->
+
                 <table class="table table-striped table-hover table-responsive" data-sortable id="search_table">
                     <thead>
                         <tr>
@@ -42,6 +47,12 @@
                             {% if k in ['batch_host'] and v != None %}
                                 <!-- TODO : Implement this link because it doesn't work now. -->
                                 <td><a href="/nodes/single_node/{{v}}"> {{v}} </a></td>
+                            {% elif k == "username" %}
+                                <td>
+                                  <a href="/users/one?username={{D_single_job_cw['mila_username']}}">
+                                    {{v}}
+                                  </a>
+                                </td>
                             {% else %}
                                 <td>{{v}}</td>
                             {% endif %}
@@ -49,49 +60,8 @@
                         {% endfor %}
                     </tbody>
                 </table>
-=======
-            <div class="col s2">
-                <!-- spacing on the left -->
-            </div>
-            <div class="col s4">
-                <h4>{{ gettext("single job %(job_id)s", job_id=job_id) }}</h4>
->>>>>>> ebf3ddb2
             </div>
         </div>
     </div>
 
-<<<<<<< HEAD
-=======
-            <!-- <h1>{{channel_title}}</h1> -->
-
-            <table class="striped">
-                <thead>
-                    <tr>
-                        <th>{{ gettext("key") }}</th>
-                        <th>{{ gettext("value") }}</th>
-                    </tr>
-                </thead>
-                <tbody>
-                    {% for (k, v) in LP_single_job_slurm %}
-                    <tr>
-                        <td>{{k}}</td>
-                        {% if k in ['batch_host'] and v != None %}
-                        <!-- TODO : Implement this link because it doesn't work now. -->
-                        <td><a href="/nodes/single_node/{{v}}"> {{v}} </a></td>
-                        {% elif k == "username" %}
-                          <td>
-                            <a href="/users/one?username={{D_single_job_cw['mila_username']}}">
-                              {{v}}
-                            </a>
-                          </td>
-                        {% else %}
-                        <td>{{v}}</td>
-                        {% endif %}
-                    </tr>
-                    {% endfor %}
-                </tbody>
-            </table>
-        </div>
-    </div>
->>>>>>> ebf3ddb2
 {% endblock %}