"""
Define the API requests related to the nodes.
"""

from flask import request, make_response
from flask.json import jsonify
from .authentication import authentication_required

from clockwork_web.core.nodes_helper import get_nodes, get_filter_node_name
from clockwork_web.core.jobs_helper import (
    combine_all_mongodb_filters,
    get_filter_cluster_name,
)
from clockwork_web.core.gpu_helper import get_gpu_info

from flask import Blueprint

flask_api = Blueprint("rest_nodes", __name__)


@flask_api.route("/nodes/list")
@authentication_required
def route_api_v1_nodes_list():
    """
    Take one optional args "cluster_name", as in "/nodes/list?cluster_name=beluga".

    .. :quickref: list all Slurm nodes
    """
    filter = get_filter_cluster_name(request.args.get("cluster_name", None))
    return jsonify(get_nodes(filter))


@flask_api.route("/nodes/one")
@authentication_required
def route_api_v1_nodes_one():
    """
<<<<<<< HEAD
    Take one mandatory args "node_name", as in "/nodes/one?node_name=cn-a003".
=======
    Takes one mandatory args "node_name", as in "/nodes/one?node_name=cn-a003".
>>>>>>> 7f572dcd
    This could take a "cluster_name" args if, for some freak reason,
    we have two clusters that have clashes with their host names.

    .. :quickref: list one Slurm node
    """
<<<<<<< HEAD
    f0 = get_filter_name(request.args.get("node_name", None))
=======
    f0 = get_filter_node_name(request.args.get("node_name", None))
>>>>>>> 7f572dcd
    f1 = get_filter_cluster_name(request.args.get("cluster_name", None))
    filter = combine_all_mongodb_filters(f0, f1)

    LD_nodes = get_nodes(filter)

    if len(LD_nodes) == 0:
        # Not a great when missing the value we want, but it's an acceptable answer.
        return jsonify({})
    if len(LD_nodes) > 1:
        # This is not a situation that should even happen, and it's a sign of data corruption.
        return (
            jsonify(
                f"Found {len(LD_nodes)} nodes with filter {filter}. Not sure what to do about these cases."
            ),
            500,
        )

    D_node = LD_nodes[0]

    return jsonify(D_node)


@flask_api.route("/nodes/one/gpu")
@authentication_required
def route_api_v1_nodes_one_gpu():
    """

    .. :quickref: describe the GPU of a node
    """
    # Parse the arguments
    node_name = request.args.get("node_name", None)
    cluster_name = request.args.get("cluster_name", None)

    # Check if the mandatory argument 'node_name' has been provided, and return
    # a 'Bad Request' code if not
    if node_name is None:
        return jsonify("Missing argument node_name."), 400

    # Retrieve the node's information given by the user
    node_filter = get_filter_name(node_name)
    cluster_filter = get_filter_cluster_name(cluster_name)

    # Combine the filters on the node name and the cluster name in order to
    # search in the database
    filter = combine_all_mongodb_filters(node_filter, cluster_filter)

    # Retrieve the corresponding node, according to the filters
    node_information = get_nodes(filter)

    # Check if the node has been correctly retrieved
    if len(node_information) == 1:
        # Get the GPU name
        try:
            gpu_name = node_information[0]["cw"]["gpu"]["cw_name"]
        except:
            return {}
        # Retrieve the GPU information
        return get_gpu_info(gpu_name)

    # Otherwise, return an empty dictionary
    return {}<|MERGE_RESOLUTION|>--- conflicted
+++ resolved
@@ -34,21 +34,13 @@
 @authentication_required
 def route_api_v1_nodes_one():
     """
-<<<<<<< HEAD
-    Take one mandatory args "node_name", as in "/nodes/one?node_name=cn-a003".
-=======
     Takes one mandatory args "node_name", as in "/nodes/one?node_name=cn-a003".
->>>>>>> 7f572dcd
     This could take a "cluster_name" args if, for some freak reason,
     we have two clusters that have clashes with their host names.
 
     .. :quickref: list one Slurm node
     """
-<<<<<<< HEAD
-    f0 = get_filter_name(request.args.get("node_name", None))
-=======
     f0 = get_filter_node_name(request.args.get("node_name", None))
->>>>>>> 7f572dcd
     f1 = get_filter_cluster_name(request.args.get("cluster_name", None))
     filter = combine_all_mongodb_filters(f0, f1)
 
@@ -88,7 +80,7 @@
         return jsonify("Missing argument node_name."), 400
 
     # Retrieve the node's information given by the user
-    node_filter = get_filter_name(node_name)
+    node_filter = get_filter_node_name(node_name)
     cluster_filter = get_filter_cluster_name(cluster_name)
 
     # Combine the filters on the node name and the cluster name in order to
