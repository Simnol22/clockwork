import pytest
from io import StringIO
from slurm_state.scontrol_parser import *
import zoneinfo
from datetime import datetime


def test_gen_dicts_2fields():
    f = StringIO("Name=test data=12")
    res = list(gen_dicts(f))
    assert res == [dict(Name="test", data="12")]


def test_gen_dicts_spaces():
    f = StringIO("LongField=some text with spaces")
    res = list(gen_dicts(f))
    assert res == [dict(LongField="some text with spaces")]


def test_gen_dicts_newline():
    f = StringIO(
        """Name=test
   data=12
"""
    )
    res = list(gen_dicts(f))
    assert res == [dict(Name="test", data="12")]


def test_gen_dicts_equals():
    f = StringIO("data=a=1,b=2")
    res = list(gen_dicts(f))
    assert res == [dict(data="a=1,b=2")]


def test_gen_dicts_colon():
    f = StringIO("partition=long field:val=result:33")
    res = list(gen_dicts(f))
    assert res == [{"partition": "long", "field:val": "result:33"}]


def test_gen_dicts_split():
    f = StringIO(
        """Name=1
   data=12

Name=2
  data=11
"""
    )
    res = list(gen_dicts(f))
    assert res == [dict(Name="1", data="12"), dict(Name="2", data="11")]


def test_gen_dicts_trailing_lines():
    f = StringIO(
        """Name=1 data=12



"""
    )
    res = list(gen_dicts(f))
    assert res == [dict(Name="1", data="12")]


def test_gen_dicts_slurm_ending():
    f = StringIO(
        """Name=1 data=12
   NtasksPerTRES:0

"""
    )
    res = list(gen_dicts(f))
    assert res == [dict(Name="1", data="12")]


def test_gen_dict_invalid_field():
    f = StringIO(
        """Name=1
   potato

"""
    )
    g = gen_dicts(f)
    with pytest.raises(ValueError):
        print(list(g))


def test_ignore():
    d = {}
    ignore("1", None, d)
    assert len(d) == 0


def test_rename():
    fn = rename(id, "name")
    d = {}
    fn("1", None, d)
    assert d == {"name": "1"}


def test_dynrename():
    fn = dynrename(id, "user_field")

    ctx = {"user_field": "test_user"}

    d = {}
    fn("name", ctx, d)
    assert d == {"test_user": "name"}


def test_id():
    assert id("1", None) == "1"


def test_id_int():
    assert id_int("1", None) == 1


def test_user_id_splitting():

    d = {}
    user_id_splitting(
        "luigi(633819)",
        {"local_username_referenced_by_parent_as": "cc_account_username"},
        d,
    )
    assert d["cc_account_username"] == "luigi"
    assert d["uid"] == 633819


def test_maybe_null_string():
    assert maybe_null_string_to_none_object("(null)", None) is None
    assert maybe_null_string_to_none_object("(null", None) == "(null"
    assert maybe_null_string_to_none_object("name", None) == "name"

<<<<<<< HEAD

def test_get_gres_dict():
    assert get_gres_dict("(null)", None) == {}
    assert get_gres_dict("gpu:rtx8000:4(S:0-1)", None) == {
        "raw": "gpu:rtx8000:4(S:0-1)",
        "parsed": {
            "gpu_name": "rtx8000",
            "gpu_number": 4,
            "associated_sockets": "0-1",
        }
    }
    assert get_gres_dict("gpu:v100:5", None) == {"raw": "gpu:v100:5", "parsed": {"gpu_name": "v100", "gpu_number": 5}}
    assert get_gres_dict("gpu:rtx8000:bla(S:0-1)", None) == {"raw": "gpu:rtx8000:bla(S:0-1)"}
    assert get_gres_dict("ab:rtx8000:4", None) == {"raw": "ab:rtx8000:4"}
    assert get_gres_dict("aa:bbbb", None) == {"raw": "aa:bbbb"}


=======
>>>>>>> 1351c44e
def test_timelimit():
    assert timelimit("7-00:00:00", None) == 604800
    assert timelimit("12:00:00", None) == 43200
    assert timelimit("10:00", None) == 600
    assert timelimit("22", None) == 22
    with pytest.raises(ValueError):
        timelimit("abcd", None)


def test_timestamp():

    ctx = {}
    ctx["timezone"] = zoneinfo.ZoneInfo("America/Montreal")
    assert (
        timestamp("2021-12-24T12:34:56", ctx)
        == datetime.fromisoformat("2021-12-24T12:34:56-05:00").timestamp()
    )
    assert (
        timestamp("2021-06-24T12:34:56", ctx)
        == datetime.fromisoformat("2021-06-24T12:34:56-04:00").timestamp()
    )

    ctx["timezone"] = zoneinfo.ZoneInfo("America/Vancouver")
    assert (
        timestamp("2021-12-24T12:34:56", ctx)
        == datetime.fromisoformat("2021-12-24T12:34:56-08:00").timestamp()
    )
    assert (
        timestamp("2021-06-24T12:34:56", ctx)
        == datetime.fromisoformat("2021-06-24T12:34:56-07:00").timestamp()
    )

    assert timestamp("Unknown", ctx) == None


def test_job_parser():
    f = StringIO(
        """JobId=123 JobName=sh

JobId=124 JobName=sh

"""
    )

    assert list(job_parser(f, None)) == [
        {"job_id": "123", "name": "sh"},
        {"job_id": "124", "name": "sh"},
    ]


def test_job_parser_error():
    f = StringIO(
        """potato=123 JobName=sh

"""
    )
    p = job_parser(f, None)
    with pytest.raises(ValueError):
        list(p)


def test_job_parser_command_hack():
    f = StringIO(
        """JobId=123 JobName=bash
  Command=script arg=1;val=2
  Account=user
"""
    )
    assert list(job_parser(f, None)) == [
        {
            "job_id": "123",
            "name": "bash",
            "command": "script arg=1;val=2",
            "account": "user",
        },
    ]


def test_job_parser_command_hack_end():
    f = StringIO(
        """JobId=123 JobName=bash
  Command=script arg=1;val=2
"""
    )
    assert list(job_parser(f, None)) == [
        {"job_id": "123", "name": "bash", "command": "script arg=1;val=2"},
    ]


def test_node_parser():
    f = StringIO(
        """NodeName=abc1 Arch=x86_64 Gres=gpu:rtx8000:8(S:0-1)

NodeName=abc2 Arch=power9

"""
    )
    assert list(node_parser(f, None)) == [
        {"name": "abc1", "arch": "x86_64", "gres": "gpu:rtx8000:8(S:0-1)"},
        {"name": "abc2", "arch": "power9"},
    ]


def test_node_parser_error():
    f = StringIO(
        """NodeName=abc potato=123

"""
    )
    p = node_parser(f, None)
    with pytest.raises(ValueError):
        list(p)


def test_job_parser_job_array_ids():
    f = StringIO(
        """
            JobId=135 ArrayJobId=246 ArrayTaskId=3 JobName=simplescript
        """
    )
    assert list(job_parser(f, None)) == [
        {
            "job_id": "135",
            "array_job_id": "246",
            "array_task_id": "3",
            "name": "simplescript",
        },
    ]<|MERGE_RESOLUTION|>--- conflicted
+++ resolved
@@ -135,7 +135,6 @@
     assert maybe_null_string_to_none_object("(null", None) == "(null"
     assert maybe_null_string_to_none_object("name", None) == "name"
 
-<<<<<<< HEAD
 
 def test_get_gres_dict():
     assert get_gres_dict("(null)", None) == {}
@@ -145,16 +144,20 @@
             "gpu_name": "rtx8000",
             "gpu_number": 4,
             "associated_sockets": "0-1",
-        }
+        },
     }
-    assert get_gres_dict("gpu:v100:5", None) == {"raw": "gpu:v100:5", "parsed": {"gpu_name": "v100", "gpu_number": 5}}
-    assert get_gres_dict("gpu:rtx8000:bla(S:0-1)", None) == {"raw": "gpu:rtx8000:bla(S:0-1)"}
-    assert get_gres_dict("ab:rtx8000:4", None) == {"raw": "ab:rtx8000:4"}
-    assert get_gres_dict("aa:bbbb", None) == {"raw": "aa:bbbb"}
-
-
-=======
->>>>>>> 1351c44e
+    assert get_gres_dict("gpu:v100:5", None) == {
+        "raw": "gpu:v100:5",
+        "parsed": {"gpu_name": "v100", "gpu_number": 5},
+    }
+    assert get_gres_dict("gpu:rtx8000:bla(S:0-1)", None) == {
+        "raw": "gpu:rtx8000:bla(S:0-1)",
+        "parsed": {},
+    }
+    assert get_gres_dict("ab:rtx8000:4", None) == {"raw": "ab:rtx8000:4", "parsed": {}}
+    assert get_gres_dict("aa:bbbb", None) == {"raw": "aa:bbbb", "parsed": {}}
+
+
 def test_timelimit():
     assert timelimit("7-00:00:00", None) == 604800
     assert timelimit("12:00:00", None) == 43200
@@ -253,7 +256,18 @@
 """
     )
     assert list(node_parser(f, None)) == [
-        {"name": "abc1", "arch": "x86_64", "gres": "gpu:rtx8000:8(S:0-1)"},
+        {
+            "name": "abc1",
+            "arch": "x86_64",
+            "gres": {
+                "raw": "gpu:rtx8000:8(S:0-1)",
+                "parsed": {
+                    "gpu_name": "rtx8000",
+                    "gpu_number": 8,
+                    "associated_sockets": "0-1",
+                },
+            },
+        },
         {"name": "abc2", "arch": "power9"},
     ]
 
