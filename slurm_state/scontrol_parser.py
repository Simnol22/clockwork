--- conflicted
+++ resolved
@@ -80,7 +80,6 @@
     else:
         return f
 
-<<<<<<< HEAD
 
 def get_gres_dict(f, ctx):
     """
@@ -109,7 +108,7 @@
         # The Gres field has the following format: "gpu:<gpu_name>:<gpu_number>"
         # with, optionally, at the end: "(S:0)" if the GPU are associated with
         # socket 0, "(S:0-1)" for instance if associated to sockets 0 and 1
-        split_f = re.split("\(|\)", f)
+        split_f = re.split(r"\(|\)", f)
         gres_info = split_f[0].split(":")
 
         if gres_info[0] == "gpu" and len(gres_info) == 3:
@@ -131,8 +130,6 @@
         return gres_dict
 
 
-=======
->>>>>>> 1351c44e
 TIMELIMIT = re.compile(r"(?:(?:(?:(\d+)-)?(\d\d):)?(\d\d):)?(\d\d)", re.ASCII)
 
 
@@ -144,6 +141,7 @@
         lambda t: 0 if t is None else int(t), m.groups()
     )
     return seconds + 60 * minutes + 3600 * hours + 86400 * days
+
 
 def timestamp(f, ctx):
     # We add the timezone information for the timestamp
@@ -308,7 +306,7 @@
     "CPULoad": ignore,
     "AvailableFeatures": rename(id, "features"),
     "ActiveFeatures": ignore,
-    "Gres": rename(id, "gres"),
+    "Gres": rename(get_gres_dict, "gres"),
     "NodeAddr": rename(id, "addr"),
     "NodeHostName": ignore,
     "Version": ignore,
